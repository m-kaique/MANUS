--- conflicted
+++ resolved
@@ -2072,10 +2072,5 @@
 
    return (totalRisk / balance) * 100.0;
 }
-<<<<<<< HEAD
-=======
-#include "PositionSizing.mqh"
-#include "RiskValidation.mqh"
-
->>>>>>> 30230694
+
 #endif // RISKMANAGER_MQH
